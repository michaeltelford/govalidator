package govalidator

import (
	"strings"
	"testing"
)

func TestIsAlpha(t *testing.T) {
	t.Parallel()

	var tests = []struct {
		param    string
		expected bool
	}{
		{"\n", false},
		{"\r", false},
		{"Ⅸ", false},
		{"", true},
		{"   fooo   ", false},
		{"abc!!!", false},
		{"abc1", false},
		{"abc〩", false},
		{"abc", true},
		{"소주", false},
		{"ABC", true},
		{"FoObAr", true},
		{"소aBC", false},
		{"소", false},
		{"달기&Co.", false},
		{"〩Hours", false},
		{"\ufff0", false},
		{"\u0070", true},  //UTF-8(ASCII): p
		{"\u0026", false}, //UTF-8(ASCII): &
		{"\u0030", false}, //UTF-8(ASCII): 0
		{"123", false},
		{"0123", false},
		{"-00123", false},
		{"0", false},
		{"-0", false},
		{"123.123", false},
		{" ", false},
		{".", false},
		{"-1¾", false},
		{"1¾", false},
		{"〥〩", false},
		{"모자", false},
		{"ix", true},
		{"۳۵۶۰", false},
		{"1--", false},
		{"1-1", false},
		{"-", false},
		{"--", false},
		{"1++", false},
		{"1+1", false},
		{"+", false},
		{"++", false},
		{"+1", false},
	}
	for _, test := range tests {
		actual := IsAlpha(test.param)
		if actual != test.expected {
			t.Errorf("Expected IsAlpha(%q) to be %v, got %v", test.param, test.expected, actual)
		}
	}
}

func TestIsUTFLetter(t *testing.T) {
	t.Parallel()

	var tests = []struct {
		param    string
		expected bool
	}{
		{"\n", false},
		{"\r", false},
		{"Ⅸ", false},
		{"", true},
		{"   fooo   ", false},
		{"abc!!!", false},
		{"abc1", false},
		{"abc〩", false},
		{"", true},
		{"abc", true},
		{"소주", true},
		{"ABC", true},
		{"FoObAr", true},
		{"소aBC", true},
		{"소", true},
		{"달기&Co.", false},
		{"〩Hours", false},
		{"\ufff0", false},
		{"\u0070", true},  //UTF-8(ASCII): p
		{"\u0026", false}, //UTF-8(ASCII): &
		{"\u0030", false}, //UTF-8(ASCII): 0
		{"123", false},
		{"0123", false},
		{"-00123", false},
		{"0", false},
		{"-0", false},
		{"123.123", false},
		{" ", false},
		{".", false},
		{"-1¾", false},
		{"1¾", false},
		{"〥〩", false},
		{"모자", true},
		{"ix", true},
		{"۳۵۶۰", false},
		{"1--", false},
		{"1-1", false},
		{"-", false},
		{"--", false},
		{"1++", false},
		{"1+1", false},
		{"+", false},
		{"++", false},
		{"+1", false},
	}
	for _, test := range tests {
		actual := IsUTFLetter(test.param)
		if actual != test.expected {
			t.Errorf("Expected IsUTFLetter(%q) to be %v, got %v", test.param, test.expected, actual)
		}
	}
}

func TestIsAlphanumeric(t *testing.T) {
	t.Parallel()

	var tests = []struct {
		param    string
		expected bool
	}{
		{"\n", false},
		{"\r", false},
		{"Ⅸ", false},
		{"", true},
		{"   fooo   ", false},
		{"abc!!!", false},
		{"abc123", true},
		{"ABC111", true},
		{"abc1", true},
		{"abc〩", false},
		{"abc", true},
		{"소주", false},
		{"ABC", true},
		{"FoObAr", true},
		{"소aBC", false},
		{"소", false},
		{"달기&Co.", false},
		{"〩Hours", false},
		{"\ufff0", false},
		{"\u0070", true},  //UTF-8(ASCII): p
		{"\u0026", false}, //UTF-8(ASCII): &
		{"\u0030", true},  //UTF-8(ASCII): 0
		{"123", true},
		{"0123", true},
		{"-00123", false},
		{"0", true},
		{"-0", false},
		{"123.123", false},
		{" ", false},
		{".", false},
		{"-1¾", false},
		{"1¾", false},
		{"〥〩", false},
		{"모자", false},
		{"ix", true},
		{"۳۵۶۰", false},
		{"1--", false},
		{"1-1", false},
		{"-", false},
		{"--", false},
		{"1++", false},
		{"1+1", false},
		{"+", false},
		{"++", false},
		{"+1", false},
	}
	for _, test := range tests {
		actual := IsAlphanumeric(test.param)
		if actual != test.expected {
			t.Errorf("Expected IsAlphanumeric(%q) to be %v, got %v", test.param, test.expected, actual)
		}
	}
}

func TestIsUTFLetterNumeric(t *testing.T) {
	t.Parallel()

	var tests = []struct {
		param    string
		expected bool
	}{
		{"\n", false},
		{"\r", false},
		{"Ⅸ", true},
		{"", true},
		{"   fooo   ", false},
		{"abc!!!", false},
		{"abc1", true},
		{"abc〩", true},
		{"abc", true},
		{"소주", true},
		{"ABC", true},
		{"FoObAr", true},
		{"소aBC", true},
		{"소", true},
		{"달기&Co.", false},
		{"〩Hours", true},
		{"\ufff0", false},
		{"\u0070", true},  //UTF-8(ASCII): p
		{"\u0026", false}, //UTF-8(ASCII): &
		{"\u0030", true},  //UTF-8(ASCII): 0
		{"123", true},
		{"0123", true},
		{"-00123", false},
		{"0", true},
		{"-0", false},
		{"123.123", false},
		{" ", false},
		{".", false},
		{"-1¾", false},
		{"1¾", true},
		{"〥〩", true},
		{"모자", true},
		{"ix", true},
		{"۳۵۶۰", true},
		{"1--", false},
		{"1-1", false},
		{"-", false},
		{"--", false},
		{"1++", false},
		{"1+1", false},
		{"+", false},
		{"++", false},
		{"+1", false},
	}
	for _, test := range tests {
		actual := IsUTFLetterNumeric(test.param)
		if actual != test.expected {
			t.Errorf("Expected IsUTFLetterNumeric(%q) to be %v, got %v", test.param, test.expected, actual)
		}
	}
}

func TestIsNumeric(t *testing.T) {
	t.Parallel()

	var tests = []struct {
		param    string
		expected bool
	}{
		{"\n", false},
		{"\r", false},
		{"Ⅸ", false},
		{"", true},
		{"   fooo   ", false},
		{"abc!!!", false},
		{"abc1", false},
		{"abc〩", false},
		{"abc", false},
		{"소주", false},
		{"ABC", false},
		{"FoObAr", false},
		{"소aBC", false},
		{"소", false},
		{"달기&Co.", false},
		{"〩Hours", false},
		{"\ufff0", false},
		{"\u0070", false}, //UTF-8(ASCII): p
		{"\u0026", false}, //UTF-8(ASCII): &
		{"\u0030", true},  //UTF-8(ASCII): 0
		{"123", true},
		{"0123", true},
		{"-00123", true},
		{"+00123", true},
		{"0", true},
		{"-0", true},
		{"123.123", false},
		{" ", false},
		{".", false},
		{"12𐅪3", false},
		{"-1¾", false},
		{"1¾", false},
		{"〥〩", false},
		{"모자", false},
		{"ix", false},
		{"۳۵۶۰", false},
		{"1--", false},
		{"1-1", false},
		{"-", false},
		{"--", false},
		{"1++", false},
		{"1+1", false},
		{"+", false},
		{"++", false},
		{"+1", true},
	}
	for _, test := range tests {
		actual := IsNumeric(test.param)
		if actual != test.expected {
			t.Errorf("Expected IsNumeric(%q) to be %v, got %v", test.param, test.expected, actual)
		}
	}
}

func TestIsUTFNumeric(t *testing.T) {
	t.Parallel()

	var tests = []struct {
		param    string
		expected bool
	}{
		{"\n", false},
		{"\r", false},
		{"Ⅸ", true},
		{"", true},
		{"   fooo   ", false},
		{"abc!!!", false},
		{"abc1", false},
		{"abc〩", false},
		{"abc", false},
		{"소주", false},
		{"ABC", false},
		{"FoObAr", false},
		{"소aBC", false},
		{"소", false},
		{"달기&Co.", false},
		{"〩Hours", false},
		{"\ufff0", false},
		{"\u0070", false}, //UTF-8(ASCII): p
		{"\u0026", false}, //UTF-8(ASCII): &
		{"\u0030", true},  //UTF-8(ASCII): 0
		{"123", true},
		{"0123", true},
		{"-00123", true},
		{"0", true},
		{"-0", true},
		{"--0", false},
		{"-0-", false},
		{"123.123", false},
		{" ", false},
		{".", false},
		{"12𐅪3", true},
		{"-1¾", true},
		{"1¾", true},
		{"〥〩", true},
		{"모자", false},
		{"ix", false},
		{"۳۵۶۰", true},
		{"1++", false},
		{"1+1", false},
		{"+", false},
		{"++", false},
		{"+1", true},
	}
	for _, test := range tests {
		actual := IsUTFNumeric(test.param)
		if actual != test.expected {
			t.Errorf("Expected IsUTFNumeric(%q) to be %v, got %v", test.param, test.expected, actual)
		}
	}
}

func TestIsUTFDigit(t *testing.T) {
	t.Parallel()

	var tests = []struct {
		param    string
		expected bool
	}{

		{"\n", false},
		{"\r", false},
		{"Ⅸ", false},
		{"", true},
		{"   fooo   ", false},
		{"abc!!!", false},
		{"abc1", false},
		{"abc〩", false},
		{"abc", false},
		{"소주", false},
		{"ABC", false},
		{"FoObAr", false},
		{"소aBC", false},
		{"소", false},
		{"달기&Co.", false},
		{"〩Hours", false},
		{"\ufff0", false},
		{"\u0070", false}, //UTF-8(ASCII): p
		{"\u0026", false}, //UTF-8(ASCII): &
		{"\u0030", true},  //UTF-8(ASCII): 0
		{"123", true},
		{"0123", true},
		{"-00123", true},
		{"0", true},
		{"-0", true},
		{"--0", false},
		{"-0-", false},
		{"123.123", false},
		{" ", false},
		{".", false},
		{"12𐅪3", false},
		{"1483920", true},
		{"", true},
		{"۳۵۶۰", true},
		{"-29", true},
		{"-1¾", false},
		{"1¾", false},
		{"〥〩", false},
		{"모자", false},
		{"ix", false},
		{"۳۵۶۰", true},
		{"1++", false},
		{"1+1", false},
		{"+", false},
		{"++", false},
		{"+1", true},
	}
	for _, test := range tests {
		actual := IsUTFDigit(test.param)
		if actual != test.expected {
			t.Errorf("Expected IsUTFDigit(%q) to be %v, got %v", test.param, test.expected, actual)
		}
	}
}

func TestIsLowerCase(t *testing.T) {
	t.Parallel()

	var tests = []struct {
		param    string
		expected bool
	}{
		{"", true},
		{"abc123", true},
		{"abc", true},
		{"a b c", true},
		{"abcß", true},
		{"abcẞ", false},
		{"ABCẞ", false},
		{"tr竪s 端ber", true},
		{"fooBar", false},
		{"123ABC", false},
		{"ABC123", false},
		{"ABC", false},
		{"S T R", false},
		{"fooBar", false},
		{"abacaba123", true},
	}
	for _, test := range tests {
		actual := IsLowerCase(test.param)
		if actual != test.expected {
			t.Errorf("Expected IsLowerCase(%q) to be %v, got %v", test.param, test.expected, actual)
		}
	}
}

func TestIsUpperCase(t *testing.T) {
	t.Parallel()

	var tests = []struct {
		param    string
		expected bool
	}{
		{"", true},
		{"abc123", false},
		{"abc", false},
		{"a b c", false},
		{"abcß", false},
		{"abcẞ", false},
		{"ABCẞ", true},
		{"tr竪s 端ber", false},
		{"fooBar", false},
		{"123ABC", true},
		{"ABC123", true},
		{"ABC", true},
		{"S T R", true},
		{"fooBar", false},
		{"abacaba123", false},
	}
	for _, test := range tests {
		actual := IsUpperCase(test.param)
		if actual != test.expected {
			t.Errorf("Expected IsUpperCase(%q) to be %v, got %v", test.param, test.expected, actual)
		}
	}
}

func TestIsInt(t *testing.T) {
	t.Parallel()

	var tests = []struct {
		param    string
		expected bool
	}{
		{"-2147483648", true},          //Signed 32 Bit Min Int
		{"2147483647", true},           //Signed 32 Bit Max Int
		{"-2147483649", true},          //Signed 32 Bit Min Int - 1
		{"2147483648", true},           //Signed 32 Bit Max Int + 1
		{"4294967295", true},           //Unsigned 32 Bit Max Int
		{"4294967296", true},           //Unsigned 32 Bit Max Int + 1
		{"-9223372036854775808", true}, //Signed 64 Bit Min Int
		{"9223372036854775807", true},  //Signed 64 Bit Max Int
		{"-9223372036854775809", true}, //Signed 64 Bit Min Int - 1
		{"9223372036854775808", true},  //Signed 64 Bit Max Int + 1
		{"18446744073709551615", true}, //Unsigned 64 Bit Max Int
		{"18446744073709551616", true}, //Unsigned 64 Bit Max Int + 1
		{"", true},
		{"123", true},
		{"0", true},
		{"-0", true},
		{"+0", true},
		{"01", false},
		{"123.123", false},
		{" ", false},
		{"000", false},
	}
	for _, test := range tests {
		actual := IsInt(test.param)
		if actual != test.expected {
			t.Errorf("Expected IsInt(%q) to be %v, got %v", test.param, test.expected, actual)
		}
	}
}

func TestIsEmail(t *testing.T) {
	t.Parallel()

	var tests = []struct {
		param    string
		expected bool
	}{
		{"", false},
		{"foo@bar.com", true},
		{"x@x.x", true},
		{"foo@bar.com.au", true},
		{"foo+bar@bar.com", true},
		{"foo@bar.coffee", true},
		{"foo@bar.中文网", true},
		{"invalidemail@", false},
		{"invalid.com", false},
		{"@invalid.com", false},
		{"test|123@m端ller.com", true},
		{"hans@m端ller.com", true},
		{"hans.m端ller@test.com", true},
		{"NathAn.daVIeS@DomaIn.cOM", true},
		{"NATHAN.DAVIES@DOMAIN.CO.UK", true},
	}
	for _, test := range tests {
		actual := IsEmail(test.param)
		if actual != test.expected {
			t.Errorf("Expected IsEmail(%q) to be %v, got %v", test.param, test.expected, actual)
		}
	}
}

func TestIsURL(t *testing.T) {
	t.Parallel()

	var tests = []struct {
		param    string
		expected bool
	}{
		{"", false},
		{"http://foo.bar#com", true},
		{"http://foobar.com", true},
		{"https://foobar.com", true},
		{"foobar.com", true},
		{"http://foobar.coffee/", true},
		{"http://foobar.中文网/", true},
		{"http://foobar.org/", true},
		{"http://foobar.org:8080/", true},
		{"ftp://foobar.ru/", true},
		{"ftp.foo.bar", true},
		{"http://user:pass@www.foobar.com/", true},
		{"http://user:pass@www.foobar.com/path/file", true},
		{"http://127.0.0.1/", true},
		{"http://duckduckgo.com/?q=%2F", true},
		{"http://localhost:3000/", true},
		{"http://foobar.com/?foo=bar#baz=qux", true},
		{"http://foobar.com?foo=bar", true},
		{"http://www.xn--froschgrn-x9a.net/", true},
		{"http://foobar.com/a-", true},
		{"http://foobar.پاکستان/", true},
		{"http://foobar.c_o_m", false},
		{"", false},
		{"xyz://foobar.com", false},
		{"invalid.", false},
		{".com", false},
		{"rtmp://foobar.com", false},
		{"http://www.foo_bar.com/", false},
		{"http://localhost:3000/", true},
		{"http://foobar.com#baz=qux", true},
		{"http://foobar.com/t$-_.+!*\\'(),", true},
		{"http://www.foobar.com/~foobar", true},
		{"http://www.-foobar.com/", false},
		{"http://www.foo---bar.com/", false},
		{"mailto:someone@example.com", true},
		{"irc://irc.server.org/channel", false},
		{"irc://#channel@network", true},
		{"/abs/test/dir", false},
		{"./rel/test/dir", false},
		{"http://foo^bar.org", false},
		{"http://foo&*bar.org", false},
		{"http://foo&bar.org", false},
		{"http://foo bar.org", false},
		{"http://foo.bar.org", true},
		{"http://www.foo.bar.org", true},
		{"http://www.foo.co.uk", true},
		{"foo", false},
		{"http://.foo.com", false},
		{"http://,foo.com", false},
		{",foo.com", false},
		// according to issues #62 #66
		{"https://pbs.twimg.com/profile_images/560826135676588032/j8fWrmYY_normal.jpeg", true},
		{"http://me.example.com", true},
		{"http://www.me.example.com", true},
		{"https://farm6.static.flickr.com", true},
<<<<<<< HEAD
		{"https://zh.wikipedia.org/wiki/Wikipedia:%E9%A6%96%E9%A1%B5", true},
		{"google", false},
=======
		// According to #87
		{"http://hyphenated-host-name.example.co.in", true},
		{"http://cant-end-with-hyphen-.example.com", false},
		{"http://-cant-start-with-hyphen.example.com", false},
		{"http://www.domain-can-have-dashes.com", true},
>>>>>>> bcad6835
	}
	for _, test := range tests {
		actual := IsURL(test.param)
		if actual != test.expected {
			t.Errorf("Expected IsURL(%q) to be %v, got %v", test.param, test.expected, actual)
		}
	}
}

func TestIsRequestURL(t *testing.T) {
	t.Parallel()

	var tests = []struct {
		param    string
		expected bool
	}{
		{"", false},
		{"http://foo.bar#com", true},
		{"http://foobar.com", true},
		{"https://foobar.com", true},
		{"foobar.com", false},
		{"http://foobar.coffee/", true},
		{"http://foobar.中文网/", true},
		{"http://foobar.org/", true},
		{"http://foobar.org:8080/", true},
		{"ftp://foobar.ru/", true},
		{"http://user:pass@www.foobar.com/", true},
		{"http://127.0.0.1/", true},
		{"http://duckduckgo.com/?q=%2F", true},
		{"http://localhost:3000/", true},
		{"http://foobar.com/?foo=bar#baz=qux", true},
		{"http://foobar.com?foo=bar", true},
		{"http://www.xn--froschgrn-x9a.net/", true},
		{"", false},
		{"xyz://foobar.com", true},
		{"invalid.", false},
		{".com", false},
		{"rtmp://foobar.com", true},
		{"http://www.foo_bar.com/", true},
		{"http://localhost:3000/", true},
		{"http://foobar.com#baz=qux", true},
		{"http://foobar.com/t$-_.+!*\\'(),", true},
		{"http://www.foobar.com/~foobar", true},
		{"http://www.-foobar.com/", true},
		{"http://www.foo---bar.com/", true},
		{"mailto:someone@example.com", true},
		{"irc://irc.server.org/channel", true},
		{"irc://#channel@network", true},
		{"/abs/test/dir", false},
		{"./rel/test/dir", false},
	}
	for _, test := range tests {
		actual := IsRequestURL(test.param)
		if actual != test.expected {
			t.Errorf("Expected IsRequestURL(%q) to be %v, got %v", test.param, test.expected, actual)
		}
	}
}

func TestIsRequestURI(t *testing.T) {
	t.Parallel()

	var tests = []struct {
		param    string
		expected bool
	}{
		{"", false},
		{"http://foo.bar#com", true},
		{"http://foobar.com", true},
		{"https://foobar.com", true},
		{"foobar.com", false},
		{"http://foobar.coffee/", true},
		{"http://foobar.中文网/", true},
		{"http://foobar.org/", true},
		{"http://foobar.org:8080/", true},
		{"ftp://foobar.ru/", true},
		{"http://user:pass@www.foobar.com/", true},
		{"http://127.0.0.1/", true},
		{"http://duckduckgo.com/?q=%2F", true},
		{"http://localhost:3000/", true},
		{"http://foobar.com/?foo=bar#baz=qux", true},
		{"http://foobar.com?foo=bar", true},
		{"http://www.xn--froschgrn-x9a.net/", true},
		{"xyz://foobar.com", true},
		{"invalid.", false},
		{".com", false},
		{"rtmp://foobar.com", true},
		{"http://www.foo_bar.com/", true},
		{"http://localhost:3000/", true},
		{"http://foobar.com#baz=qux", true},
		{"http://foobar.com/t$-_.+!*\\'(),", true},
		{"http://www.foobar.com/~foobar", true},
		{"http://www.-foobar.com/", true},
		{"http://www.foo---bar.com/", true},
		{"mailto:someone@example.com", true},
		{"irc://irc.server.org/channel", true},
		{"irc://#channel@network", true},
		{"/abs/test/dir", true},
		{"./rel/test/dir", false},
	}
	for _, test := range tests {
		actual := IsRequestURI(test.param)
		if actual != test.expected {
			t.Errorf("Expected IsRequestURI(%q) to be %v, got %v", test.param, test.expected, actual)
		}
	}
}

func TestIsFloat(t *testing.T) {
	t.Parallel()

	var tests = []struct {
		param    string
		expected bool
	}{
		{"", false},
		{"  ", false},
		{"-.123", false},
		{"abacaba", false},
		{"1f", false},
		{"-1f", false},
		{"+1f", false},
		{"123", true},
		{"123.", true},
		{"123.123", true},
		{"-123.123", true},
		{"+123.123", true},
		{"0.123", true},
		{"-0.123", true},
		{"+0.123", true},
		{".0", true},
		{"01.123", true},
		{"-0.22250738585072011e-307", true},
		{"+0.22250738585072011e-307", true},
	}
	for _, test := range tests {
		actual := IsFloat(test.param)
		if actual != test.expected {
			t.Errorf("Expected IsFloat(%q) to be %v, got %v", test.param, test.expected, actual)
		}
	}
}

func TestIsHexadecimal(t *testing.T) {
	t.Parallel()

	var tests = []struct {
		param    string
		expected bool
	}{
		{"abcdefg", false},
		{"", false},
		{"..", false},
		{"deadBEEF", true},
		{"ff0044", true},
	}
	for _, test := range tests {
		actual := IsHexadecimal(test.param)
		if actual != test.expected {
			t.Errorf("Expected IsHexadecimal(%q) to be %v, got %v", test.param, test.expected, actual)
		}
	}
}

func TestIsHexcolor(t *testing.T) {
	t.Parallel()

	var tests = []struct {
		param    string
		expected bool
	}{
		{"", false},
		{"#ff", false},
		{"fff0", false},
		{"#ff12FG", false},
		{"CCccCC", true},
		{"fff", true},
		{"#f00", true},
	}
	for _, test := range tests {
		actual := IsHexcolor(test.param)
		if actual != test.expected {
			t.Errorf("Expected IsHexcolor(%q) to be %v, got %v", test.param, test.expected, actual)
		}
	}
}

func TestIsRGBcolor(t *testing.T) {
	t.Parallel()

	var tests = []struct {
		param    string
		expected bool
	}{
		{"", false},
		{"rgb(0,31,255)", true},
		{"rgb(1,349,275)", false},
		{"rgb(01,31,255)", false},
		{"rgb(0.6,31,255)", false},
		{"rgba(0,31,255)", false},
		{"rgb(0,  31, 255)", true},
	}
	for _, test := range tests {
		actual := IsRGBcolor(test.param)
		if actual != test.expected {
			t.Errorf("Expected IsRGBcolor(%q) to be %v, got %v", test.param, test.expected, actual)
		}
	}
}

func TestIsNull(t *testing.T) {
	t.Parallel()

	var tests = []struct {
		param    string
		expected bool
	}{
		{"abacaba", false},
		{"", true},
	}
	for _, test := range tests {
		actual := IsNull(test.param)
		if actual != test.expected {
			t.Errorf("Expected IsNull(%q) to be %v, got %v", test.param, test.expected, actual)
		}
	}
}

func TestIsDivisibleBy(t *testing.T) {
	t.Parallel()

	var tests = []struct {
		param1   string
		param2   string
		expected bool
	}{
		{"4", "2", true},
		{"100", "10", true},
		{"", "1", true},
		{"123", "foo", false},
		{"123", "0", false},
	}
	for _, test := range tests {
		actual := IsDivisibleBy(test.param1, test.param2)
		if actual != test.expected {
			t.Errorf("Expected IsDivisibleBy(%q, %q) to be %v, got %v", test.param1, test.param2, test.expected, actual)
		}
	}
}

// This small example illustrate how to work with IsDivisibleBy function.
func ExampleIsDivisibleBy() {
	println("1024 is divisible by 64: ", IsDivisibleBy("1024", "64"))
}

func TestIsByteLength(t *testing.T) {
	t.Parallel()

	var tests = []struct {
		param1   string
		param2   int
		param3   int
		expected bool
	}{
		{"abacaba", 100, -1, false},
		{"abacaba", 1, 3, false},
		{"abacaba", 1, 7, true},
		{"abacaba", 0, 8, true},
		{"\ufff0", 1, 1, false},
	}
	for _, test := range tests {
		actual := IsByteLength(test.param1, test.param2, test.param3)
		if actual != test.expected {
			t.Errorf("Expected IsByteLength(%q, %q, %q) to be %v, got %v", test.param1, test.param2, test.param3, test.expected, actual)
		}
	}
}

func TestIsJSON(t *testing.T) {
	t.Parallel()

	var tests = []struct {
		param    string
		expected bool
	}{
		{"", false},
		{"145", true},
		{"asdf", false},
		{"123:f00", false},
		{"{\"Name\":\"Alice\",\"Body\":\"Hello\",\"Time\":1294706395881547000}", true},
		{"{}", true},
		{"{\"Key\":{\"Key\":{\"Key\":123}}}", true},
		{"[]", true},
		{"null", true},
	}
	for _, test := range tests {
		actual := IsJSON(test.param)
		if actual != test.expected {
			t.Errorf("Expected IsJSON(%q) to be %v, got %v", test.param, test.expected, actual)
		}
	}
}

func TestIsMultibyte(t *testing.T) {
	t.Parallel()

	var tests = []struct {
		param    string
		expected bool
	}{
		{"abc", false},
		{"123", false},
		{"<>@;.-=", false},
		{"ひらがな・カタカナ、．漢字", true},
		{"あいうえお foobar", true},
		{"test＠example.com", true},
		{"test＠example.com", true},
		{"1234abcDEｘｙｚ", true},
		{"ｶﾀｶﾅ", true},
	}
	for _, test := range tests {
		actual := IsMultibyte(test.param)
		if actual != test.expected {
			t.Errorf("Expected IsMultibyte(%q) to be %v, got %v", test.param, test.expected, actual)
		}
	}
}

func TestIsASCII(t *testing.T) {
	t.Parallel()

	var tests = []struct {
		param    string
		expected bool
	}{
		{"", true},
		{"ｆｏｏbar", false},
		{"ｘｙｚ０９８", false},
		{"１２３456", false},
		{"ｶﾀｶﾅ", false},
		{"foobar", true},
		{"0987654321", true},
		{"test@example.com", true},
		{"1234abcDEF", true},
		{"", true},
	}
	for _, test := range tests {
		actual := IsASCII(test.param)
		if actual != test.expected {
			t.Errorf("Expected IsASCII(%q) to be %v, got %v", test.param, test.expected, actual)
		}
	}
}

func TestIsPrintableASCII(t *testing.T) {
	t.Parallel()

	var tests = []struct {
		param    string
		expected bool
	}{
		{"", true},
		{"ｆｏｏbar", false},
		{"ｘｙｚ０９８", false},
		{"１２３456", false},
		{"ｶﾀｶﾅ", false},
		{"foobar", true},
		{"0987654321", true},
		{"test@example.com", true},
		{"1234abcDEF", true},
		{"newline\n", false},
		{"\x19test\x7F", false},
	}
	for _, test := range tests {
		actual := IsPrintableASCII(test.param)
		if actual != test.expected {
			t.Errorf("Expected IsPrintableASCII(%q) to be %v, got %v", test.param, test.expected, actual)
		}
	}
}

func TestIsFullWidth(t *testing.T) {
	t.Parallel()

	var tests = []struct {
		param    string
		expected bool
	}{
		{"", true},
		{"abc", false},
		{"abc123", false},
		{"!\"#$%&()<>/+=-_? ~^|.,@`{}[]", false},
		{"ひらがな・カタカナ、．漢字", true},
		{"３ー０　ａ＠ｃｏｍ", true},
		{"Ｆｶﾀｶﾅﾞﾬ", true},
		{"Good＝Parts", true},
		{"", true},
	}
	for _, test := range tests {
		actual := IsFullWidth(test.param)
		if actual != test.expected {
			t.Errorf("Expected IsFullWidth(%q) to be %v, got %v", test.param, test.expected, actual)
		}
	}
}

func TestIsHalfWidth(t *testing.T) {
	t.Parallel()

	var tests = []struct {
		param    string
		expected bool
	}{
		{"", true},
		{"あいうえお", false},
		{"００１１", false},
		{"!\"#$%&()<>/+=-_? ~^|.,@`{}[]", true},
		{"l-btn_02--active", true},
		{"abc123い", true},
		{"ｶﾀｶﾅﾞﾬ￩", true},
		{"", true},
	}
	for _, test := range tests {
		actual := IsHalfWidth(test.param)
		if actual != test.expected {
			t.Errorf("Expected IsHalfWidth(%q) to be %v, got %v", test.param, test.expected, actual)
		}
	}
}

func TestIsVariableWidth(t *testing.T) {
	t.Parallel()

	var tests = []struct {
		param    string
		expected bool
	}{
		{"", true},
		{"ひらがなカタカナ漢字ABCDE", true},
		{"３ー０123", true},
		{"Ｆｶﾀｶﾅﾞﾬ", true},
		{"", true},
		{"Good＝Parts", true},
		{"abc", false},
		{"abc123", false},
		{"!\"#$%&()<>/+=-_? ~^|.,@`{}[]", false},
		{"ひらがな・カタカナ、．漢字", false},
		{"１２３４５６", false},
		{"ｶﾀｶﾅﾞﾬ", false},
	}
	for _, test := range tests {
		actual := IsVariableWidth(test.param)
		if actual != test.expected {
			t.Errorf("Expected IsVariableWidth(%q) to be %v, got %v", test.param, test.expected, actual)
		}
	}
}

func TestIsUUID(t *testing.T) {
	t.Parallel()

	// Tests without version
	var tests = []struct {
		param    string
		expected bool
	}{
		{"", false},
		{"xxxa987fbc9-4bed-3078-cf07-9141ba07c9f3", false},
		{"a987fbc9-4bed-3078-cf07-9141ba07c9f3xxx", false},
		{"a987fbc94bed3078cf079141ba07c9f3", false},
		{"934859", false},
		{"987fbc9-4bed-3078-cf07a-9141ba07c9f3", false},
		{"aaaaaaaa-1111-1111-aaag-111111111111", false},
		{"a987fbc9-4bed-3078-cf07-9141ba07c9f3", true},
	}
	for _, test := range tests {
		actual := IsUUID(test.param)
		if actual != test.expected {
			t.Errorf("Expected IsUUID(%q) to be %v, got %v", test.param, test.expected, actual)
		}
	}

	// UUID ver. 3
	tests = []struct {
		param    string
		expected bool
	}{
		{"", false},
		{"412452646", false},
		{"xxxa987fbc9-4bed-3078-cf07-9141ba07c9f3", false},
		{"a987fbc9-4bed-4078-8f07-9141ba07c9f3", false},
		{"a987fbc9-4bed-3078-cf07-9141ba07c9f3", true},
	}
	for _, test := range tests {
		actual := IsUUIDv3(test.param)
		if actual != test.expected {
			t.Errorf("Expected IsUUIDv3(%q) to be %v, got %v", test.param, test.expected, actual)
		}
	}

	// UUID ver. 4
	tests = []struct {
		param    string
		expected bool
	}{
		{"", false},
		{"xxxa987fbc9-4bed-3078-cf07-9141ba07c9f3", false},
		{"a987fbc9-4bed-5078-af07-9141ba07c9f3", false},
		{"934859", false},
		{"57b73598-8764-4ad0-a76a-679bb6640eb1", true},
		{"625e63f3-58f5-40b7-83a1-a72ad31acffb", true},
	}
	for _, test := range tests {
		actual := IsUUIDv4(test.param)
		if actual != test.expected {
			t.Errorf("Expected IsUUIDv4(%q) to be %v, got %v", test.param, test.expected, actual)
		}
	}

	// UUID ver. 5
	tests = []struct {
		param    string
		expected bool
	}{

		{"", false},
		{"xxxa987fbc9-4bed-3078-cf07-9141ba07c9f3", false},
		{"9c858901-8a57-4791-81fe-4c455b099bc9", false},
		{"a987fbc9-4bed-3078-cf07-9141ba07c9f3", false},
		{"987fbc97-4bed-5078-af07-9141ba07c9f3", true},
		{"987fbc97-4bed-5078-9f07-9141ba07c9f3", true},
	}
	for _, test := range tests {
		actual := IsUUIDv5(test.param)
		if actual != test.expected {
			t.Errorf("Expected IsUUIDv5(%q) to be %v, got %v", test.param, test.expected, actual)
		}
	}
}

func TestIsCreditCard(t *testing.T) {
	t.Parallel()

	var tests = []struct {
		param    string
		expected bool
	}{
		{"", false},
		{"foo", false},
		{"5398228707871528", false},
		{"375556917985515", true},
		{"36050234196908", true},
		{"4716461583322103", true},
		{"4716-2210-5188-5662", true},
		{"4929 7226 5379 7141", true},
		{"5398228707871527", true},
	}
	for _, test := range tests {
		actual := IsCreditCard(test.param)
		if actual != test.expected {
			t.Errorf("Expected IsCreditCard(%q) to be %v, got %v", test.param, test.expected, actual)
		}
	}
}

func TestIsISBN(t *testing.T) {
	t.Parallel()

	// Without version
	var tests = []struct {
		param    string
		expected bool
	}{
		{"", false},
		{"foo", false},
		{"3836221195", true},
		{"1-61729-085-8", true},
		{"3 423 21412 0", true},
		{"3 401 01319 X", true},
		{"9784873113685", true},
		{"978-4-87311-368-5", true},
		{"978 3401013190", true},
		{"978-3-8362-2119-1", true},
	}
	for _, test := range tests {
		actual := IsISBN(test.param, -1)
		if actual != test.expected {
			t.Errorf("Expected IsISBN(%q, -1) to be %v, got %v", test.param, test.expected, actual)
		}
	}

	// ISBN 10
	tests = []struct {
		param    string
		expected bool
	}{
		{"", false},
		{"foo", false},
		{"3423214121", false},
		{"978-3836221191", false},
		{"3-423-21412-1", false},
		{"3 423 21412 1", false},
		{"3836221195", true},
		{"1-61729-085-8", true},
		{"3 423 21412 0", true},
		{"3 401 01319 X", true},
	}
	for _, test := range tests {
		actual := IsISBN10(test.param)
		if actual != test.expected {
			t.Errorf("Expected IsISBN10(%q) to be %v, got %v", test.param, test.expected, actual)
		}
	}

	// ISBN 13
	tests = []struct {
		param    string
		expected bool
	}{
		{"", false},
		{"foo", false},
		{"3-8362-2119-5", false},
		{"01234567890ab", false},
		{"978 3 8362 2119 0", false},
		{"9784873113685", true},
		{"978-4-87311-368-5", true},
		{"978 3401013190", true},
		{"978-3-8362-2119-1", true},
	}
	for _, test := range tests {
		actual := IsISBN13(test.param)
		if actual != test.expected {
			t.Errorf("Expected IsISBN13(%q) to be %v, got %v", test.param, test.expected, actual)
		}
	}
}

func TestIsDataURI(t *testing.T) {
	t.Parallel()

	var tests = []struct {
		param    string
		expected bool
	}{
		{"data:image/png;base64,TG9yZW0gaXBzdW0gZG9sb3Igc2l0IGFtZXQsIGNvbnNlY3RldHVyIGFkaXBpc2NpbmcgZWxpdC4=", true},
		{"data:text/plain;base64,Vml2YW11cyBmZXJtZW50dW0gc2VtcGVyIHBvcnRhLg==", true},
		{"image/gif;base64,U3VzcGVuZGlzc2UgbGVjdHVzIGxlbw==", false},
		{"data:image/gif;base64,MIIBIjANBgkqhkiG9w0BAQEFAAOCAQ8AMIIBCgKCAQEAuMPNS1Ufof9EW/M98FNw" +
			"UAKrwflsqVxaxQjBQnHQmiI7Vac40t8x7pIb8gLGV6wL7sBTJiPovJ0V7y7oc0Ye" +
			"rhKh0Rm4skP2z/jHwwZICgGzBvA0rH8xlhUiTvcwDCJ0kc+fh35hNt8srZQM4619" +
			"FTgB66Xmp4EtVyhpQV+t02g6NzK72oZI0vnAvqhpkxLeLiMCyrI416wHm5Tkukhx" +
			"QmcL2a6hNOyu0ixX/x2kSFXApEnVrJ+/IxGyfyw8kf4N2IZpW5nEP847lpfj0SZZ" +
			"Fwrd1mnfnDbYohX2zRptLy2ZUn06Qo9pkG5ntvFEPo9bfZeULtjYzIl6K8gJ2uGZ" + "HQIDAQAB", true},
		{"data:image/png;base64,12345", false},
		{"", false},
		{"data:text,:;base85,U3VzcGVuZGlzc2UgbGVjdHVzIGxlbw==", false},
	}
	for _, test := range tests {
		actual := IsDataURI(test.param)
		if actual != test.expected {
			t.Errorf("Expected IsDataURI(%q) to be %v, got %v", test.param, test.expected, actual)
		}
	}
}

func TestIsBase64(t *testing.T) {
	t.Parallel()

	var tests = []struct {
		param    string
		expected bool
	}{
		{"TG9yZW0gaXBzdW0gZG9sb3Igc2l0IGFtZXQsIGNvbnNlY3RldHVyIGFkaXBpc2NpbmcgZWxpdC4=", true},
		{"Vml2YW11cyBmZXJtZW50dW0gc2VtcGVyIHBvcnRhLg==", true},
		{"U3VzcGVuZGlzc2UgbGVjdHVzIGxlbw==", true},
		{"MIIBIjANBgkqhkiG9w0BAQEFAAOCAQ8AMIIBCgKCAQEAuMPNS1Ufof9EW/M98FNw" +
			"UAKrwflsqVxaxQjBQnHQmiI7Vac40t8x7pIb8gLGV6wL7sBTJiPovJ0V7y7oc0Ye" +
			"rhKh0Rm4skP2z/jHwwZICgGzBvA0rH8xlhUiTvcwDCJ0kc+fh35hNt8srZQM4619" +
			"FTgB66Xmp4EtVyhpQV+t02g6NzK72oZI0vnAvqhpkxLeLiMCyrI416wHm5Tkukhx" +
			"QmcL2a6hNOyu0ixX/x2kSFXApEnVrJ+/IxGyfyw8kf4N2IZpW5nEP847lpfj0SZZ" +
			"Fwrd1mnfnDbYohX2zRptLy2ZUn06Qo9pkG5ntvFEPo9bfZeULtjYzIl6K8gJ2uGZ" + "HQIDAQAB", true},
		{"12345", false},
		{"", false},
		{"Vml2YW11cyBmZXJtZtesting123", false},
	}
	for _, test := range tests {
		actual := IsBase64(test.param)
		if actual != test.expected {
			t.Errorf("Expected IsBase64(%q) to be %v, got %v", test.param, test.expected, actual)
		}
	}
}

func TestIsISO3166Alpha2(t *testing.T) {
	t.Parallel()

	var tests = []struct {
		param    string
		expected bool
	}{
		{"", false},
		{"ABCD", false},
		{"A", false},
		{"AC", false},
		{"AP", false},
		{"GER", false},
		{"NU", true},
		{"DE", true},
		{"JP", true},
		{"JPN", false},
		{"ZWE", false},
		{"GER", false},
		{"DEU", false},
	}
	for _, test := range tests {
		actual := IsISO3166Alpha2(test.param)
		if actual != test.expected {
			t.Errorf("Expected IsISO3166Alpha2(%q) to be %v, got %v", test.param, test.expected, actual)
		}
	}
}

func TestIsISO3166Alpha3(t *testing.T) {
	t.Parallel()

	var tests = []struct {
		param    string
		expected bool
	}{
		{"", false},
		{"ABCD", false},
		{"A", false},
		{"AC", false},
		{"AP", false},
		{"NU", false},
		{"DE", false},
		{"JP", false},
		{"ZWE", true},
		{"JPN", true},
		{"GER", false},
		{"DEU", true},
	}
	for _, test := range tests {
		actual := IsISO3166Alpha3(test.param)
		if actual != test.expected {
			t.Errorf("Expected IsISO3166Alpha3(%q) to be %v, got %v", test.param, test.expected, actual)
		}
	}
}

func TestIsIP(t *testing.T) {
	t.Parallel()

	// Without version
	var tests = []struct {
		param    string
		expected bool
	}{
		{"", false},
		{"127.0.0.1", true},
		{"0.0.0.0", true},
		{"255.255.255.255", true},
		{"1.2.3.4", true},
		{"::1", true},
		{"2001:db8:0000:1:1:1:1:1", true},
		{"300.0.0.0", false},
	}
	for _, test := range tests {
		actual := IsIP(test.param)
		if actual != test.expected {
			t.Errorf("Expected IsIP(%q) to be %v, got %v", test.param, test.expected, actual)
		}
	}

	// IPv4
	tests = []struct {
		param    string
		expected bool
	}{
		{"", false},
		{"127.0.0.1", true},
		{"0.0.0.0", true},
		{"255.255.255.255", true},
		{"1.2.3.4", true},
		{"::1", false},
		{"2001:db8:0000:1:1:1:1:1", false},
		{"300.0.0.0", false},
	}
	for _, test := range tests {
		actual := IsIPv4(test.param)
		if actual != test.expected {
			t.Errorf("Expected IsIPv4(%q) to be %v, got %v", test.param, test.expected, actual)
		}
	}

	// IPv6
	tests = []struct {
		param    string
		expected bool
	}{
		{"", false},
		{"127.0.0.1", false},
		{"0.0.0.0", false},
		{"255.255.255.255", false},
		{"1.2.3.4", false},
		{"::1", true},
		{"2001:db8:0000:1:1:1:1:1", true},
		{"300.0.0.0", false},
	}
	for _, test := range tests {
		actual := IsIPv6(test.param)
		if actual != test.expected {
			t.Errorf("Expected IsIPv6(%q) to be %v, got %v", test.param, test.expected, actual)
		}
	}
}

func TestIsMAC(t *testing.T) {
	t.Parallel()

	var tests = []struct {
		param    string
		expected bool
	}{
		{"3D:F2:C9:A6:B3:4F", true},
		{"3D-F2-C9-A6-B3:4F", false},
		{"123", false},
		{"", false},
		{"abacaba", false},
	}
	for _, test := range tests {
		actual := IsMAC(test.param)
		if actual != test.expected {
			t.Errorf("Expected IsMAC(%q) to be %v, got %v", test.param, test.expected, actual)
		}
	}
}

func TestFilePath(t *testing.T) {
	t.Parallel()

	var tests = []struct {
		param    string
		expected bool
		osType   int
	}{
		{"c:\\" + strings.Repeat("a", 32767), true, Win}, //See http://msdn.microsoft.com/en-us/library/aa365247(VS.85).aspx#maxpath
		{"c:\\" + strings.Repeat("a", 32768), false, Win},
		{"c:\\path\\file (x86)\bar", true, Win},
		{"c:\\path\\file", true, Win},
		{"c:\\path\\file:exe", false, Unknown},
		{"C:\\", true, Win},
		{"c:\\path\\file\\", true, Win},
		{"c:/path/file/", false, Unknown},
		{"/path/file/", true, Unix},
		{"/path/file:SAMPLE/", true, Unix},
		{"/path/file:/.txt", true, Unix},
		{"/path", true, Unix},
	}
	for _, test := range tests {
		actual, osType := IsFilePath(test.param)
		if actual != test.expected || osType != test.osType {
			t.Errorf("Expected IsFilePath(%q) to be %v, got %v", test.param, test.expected, actual)
		}
	}
}

func TestIsLatitude(t *testing.T) {
	t.Parallel()

	var tests = []struct {
		param    string
		expected bool
	}{
		{"", false},
		{"-90.000", true},
		{"+90", true},
		{"47.1231231", true},
		{"+99.9", false},
		{"108", false},
	}
	for _, test := range tests {
		actual := IsLatitude(test.param)
		if actual != test.expected {
			t.Errorf("Expected IsLatitude(%q) to be %v, got %v", test.param, test.expected, actual)
		}
	}
}

func TestIsLongitude(t *testing.T) {
	t.Parallel()

	var tests = []struct {
		param    string
		expected bool
	}{
		{"", false},
		{"-180.000", true},
		{"180.1", false},
		{"+73.234", true},
		{"+382.3811", false},
		{"23.11111111", true},
	}
	for _, test := range tests {
		actual := IsLongitude(test.param)
		if actual != test.expected {
			t.Errorf("Expected IsLongitude(%q) to be %v, got %v", test.param, test.expected, actual)
		}
	}
}

func TestIsSSN(t *testing.T) {
	t.Parallel()

	var tests = []struct {
		param    string
		expected bool
	}{
		{"", false},
		{"00-90-8787", false},
		{"66690-76", false},
		{"191 60 2869", true},
		{"191-60-2869", true},
	}
	for _, test := range tests {
		actual := IsSSN(test.param)
		if actual != test.expected {
			t.Errorf("Expected IsSSN(%q) to be %v, got %v", test.param, test.expected, actual)
		}
	}
}

func TestIsMongoID(t *testing.T) {
	t.Parallel()

	var tests = []struct {
		param    string
		expected bool
	}{
		{"507f1f77bcf86cd799439011", true},
		{"507f1f77bcf86cd7994390", false},
		{"507f1f77bcf86cd79943901z", false},
		{"507f1f77bcf86cd799439011 ", false},
		{"", false},
	}
	for _, test := range tests {
		actual := IsMongoID(test.param)
		if actual != test.expected {
			t.Errorf("Expected IsMongoID(%q) to be %v, got %v", test.param, test.expected, actual)
		}
	}
}

func TestByteLength(t *testing.T) {
	t.Parallel()

	var tests = []struct {
		value    string
		min      string
		max      string
		expected bool
	}{
		{"123456", "0", "100", true},
		{"1239999", "0", "0", false},
		{"1239asdfasf99", "100", "200", false},
		{"1239999asdff29", "10", "30", true},
	}
	for _, test := range tests {
		actual := ByteLength(test.value, test.min, test.max)
		if actual != test.expected {
			t.Errorf("Expected ByteLength(%s, %s, %s) to be %v, got %v", test.value, test.min, test.max, test.expected, actual)
		}
	}
}

func TestStringLength(t *testing.T) {
	t.Parallel()

	var tests = []struct {
		value    string
		min      string
		max      string
		expected bool
	}{
		{"123456", "0", "100", true},
		{"1239999", "0", "0", false},
		{"1239asdfasf99", "100", "200", false},
		{"1239999asdff29", "10", "30", true},
		{"あいうえお", "0", "5", true},
		{"あいうえおか", "0", "5", false},
		{"あいうえお", "0", "0", false},
		{"あいうえ", "5", "10", false},
	}
	for _, test := range tests {
		actual := StringLength(test.value, test.min, test.max)
		if actual != test.expected {
			t.Errorf("Expected StringLength(%s, %s, %s) to be %v, got %v", test.value, test.min, test.max, test.expected, actual)
		}
	}
}

type Address struct {
	Street string `valid:"-"`
	Zip    string `json:"zip" valid:"numeric,required"`
}

type User struct {
	Name     string `valid:"required"`
	Email    string `valid:"required,email"`
	Password string `valid:"required"`
	Age      int    `valid:"required,numeric,@#\u0000"`
	Home     *Address
	Work     []Address
}

type UserValid struct {
	Name     string `valid:"required"`
	Email    string `valid:"required,email"`
	Password string `valid:"required"`
	Age      int    `valid:"required"`
	Home     *Address
	Work     []Address
}

type PrivateStruct struct {
	privateField string `valid:"required,alpha,d_k"`
	NonZero      int
	ListInt      []int
	ListString   []string `valid:"alpha"`
	Work         [2]Address
	Home         Address
	Map          map[string]Address
}

type NegationStruct struct {
	NotInt string `valid:"!int"`
	Int    string `valid:"int"`
}

type LengthStruct struct {
	Length string `valid:"length(10|20)"`
}

type StringLengthStruct struct {
	Length string `valid:"stringlength(10|20)"`
}

type Post struct {
	Title    string `valid:"alpha,required"`
	Message  string `valid:"ascii"`
	AuthorIP string `valid:"ipv4"`
}

type MissingValidationDeclationStruct struct {
	Name  string ``
	Email string `valid:"required,email"`
}

type FieldsRequiredByDefaultButExemptStruct struct {
	Name  string `valid:"-"`
	Email string `valid:"email"`
}

type FieldsRequiredByDefaultButExemptOrOptionalStruct struct {
	Name  string `valid:"-"`
	Email string `valid:"optional,email"`
}

func TestValidateMissingValidationDeclationStruct(t *testing.T) {
	var tests = []struct {
		param    MissingValidationDeclationStruct
		expected bool
	}{
		{MissingValidationDeclationStruct{}, false},
		{MissingValidationDeclationStruct{Name: "TEST", Email: "test@example.com"}, false},
	}
	SetFieldsRequiredByDefault(true)
	for _, test := range tests {
		actual, err := ValidateStruct(test.param)
		if actual != test.expected {
			t.Errorf("Expected ValidateStruct(%q) to be %v, got %v", test.param, test.expected, actual)
			if err != nil {
				t.Errorf("Got Error on ValidateStruct(%q): %s", test.param, err)
			}
		}
	}
	SetFieldsRequiredByDefault(false)
}

func TestFieldsRequiredByDefaultButExemptStruct(t *testing.T) {
	var tests = []struct {
		param    FieldsRequiredByDefaultButExemptStruct
		expected bool
	}{
		{FieldsRequiredByDefaultButExemptStruct{}, false},
		{FieldsRequiredByDefaultButExemptStruct{Name: "TEST"}, false},
		{FieldsRequiredByDefaultButExemptStruct{Email: ""}, false},
		{FieldsRequiredByDefaultButExemptStruct{Email: "test@example.com"}, true},
	}
	SetFieldsRequiredByDefault(true)
	for _, test := range tests {
		actual, err := ValidateStruct(test.param)
		if actual != test.expected {
			t.Errorf("Expected ValidateStruct(%q) to be %v, got %v", test.param, test.expected, actual)
			if err != nil {
				t.Errorf("Got Error on ValidateStruct(%q): %s", test.param, err)
			}
		}
	}
	SetFieldsRequiredByDefault(false)
}

func TestFieldsRequiredByDefaultButExemptOrOptionalStruct(t *testing.T) {
	var tests = []struct {
		param    FieldsRequiredByDefaultButExemptOrOptionalStruct
		expected bool
	}{
		{FieldsRequiredByDefaultButExemptOrOptionalStruct{}, true},
		{FieldsRequiredByDefaultButExemptOrOptionalStruct{Name: "TEST"}, true},
		{FieldsRequiredByDefaultButExemptOrOptionalStruct{Email: ""}, true},
		{FieldsRequiredByDefaultButExemptOrOptionalStruct{Email: "test@example.com"}, true},
		{FieldsRequiredByDefaultButExemptOrOptionalStruct{Email: "test@example"}, false},
	}
	SetFieldsRequiredByDefault(true)
	for _, test := range tests {
		actual, err := ValidateStruct(test.param)
		if actual != test.expected {
			t.Errorf("Expected ValidateStruct(%q) to be %v, got %v", test.param, test.expected, actual)
			if err != nil {
				t.Errorf("Got Error on ValidateStruct(%q): %s", test.param, err)
			}
		}
	}
	SetFieldsRequiredByDefault(false)
}

type CustomByteArray [6]byte

type StructWithCustomByteArray struct {
	ID    CustomByteArray `valid:"customByteArrayValidator"`
	Email string          `valid:"email"`
}

func TestStructWithCustomByteArray(t *testing.T) {
	// add our custom byte array validator that fails when the byte array is pristine (all zeroes)
	CustomTypeTagMap["customByteArrayValidator"] = CustomTypeValidator(func(i interface{}) bool {
		switch v := i.(type) {
		case CustomByteArray:
			for _, e := range v { // check if v is empty, i.e. all zeroes
				if e != 0 {
					return true
				}
			}
		}
		return false
	})
	testCustomByteArray := CustomByteArray{'1', '2', '3', '4', '5', '6'}
	var tests = []struct {
		param    StructWithCustomByteArray
		expected bool
	}{
		{StructWithCustomByteArray{}, false},
		{StructWithCustomByteArray{Email: "test@example.com"}, false},
		{StructWithCustomByteArray{ID: testCustomByteArray, Email: "test@example.com"}, true},
	}
	for _, test := range tests {
		actual, err := ValidateStruct(test.param)
		if actual != test.expected {
			t.Errorf("Expected ValidateStruct(%q) to be %v, got %v", test.param, test.expected, actual)
			if err != nil {
				t.Errorf("Got Error on ValidateStruct(%q): %s", test.param, err)
			}
		}
	}
}

func TestValidateNegationStruct(t *testing.T) {
	var tests = []struct {
		param    NegationStruct
		expected bool
	}{
		{NegationStruct{"a1", "11"}, true},
		{NegationStruct{"email@email.email", "11"}, true},
		{NegationStruct{"123456----", "11"}, true},
		{NegationStruct{"::1", "11"}, true},
		{NegationStruct{"123.123", "11"}, true},
		{NegationStruct{"a1", "a1"}, false},
		{NegationStruct{"11", "a1"}, false},
		{NegationStruct{"11", "11"}, false},
	}
	for _, test := range tests {
		actual, err := ValidateStruct(test.param)
		if actual != test.expected {
			t.Errorf("Expected ValidateStruct(%q) to be %v, got %v", test.param, test.expected, actual)
			if err != nil {
				t.Errorf("Got Error on ValidateStruct(%q): %s", test.param, err)
			}
		}
	}
}

func TestLengthStruct(t *testing.T) {
	var tests = []struct {
		param    interface{}
		expected bool
	}{
		{LengthStruct{"11111"}, false},
		{LengthStruct{"11111111111111111110000000000000000"}, false},
		{LengthStruct{"11dfffdf0099"}, true},
	}

	for _, test := range tests {
		actual, err := ValidateStruct(test.param)
		if actual != test.expected {
			t.Errorf("Expected ValidateStruct(%q) to be %v, got %v", test.param, test.expected, actual)
			if err != nil {
				t.Errorf("Got Error on ValidateStruct(%q): %s", test.param, err)
			}
		}
	}
}

func TestStringLengthStruct(t *testing.T) {
	var tests = []struct {
		param    interface{}
		expected bool
	}{
		{StringLengthStruct{"11111"}, false},
		{StringLengthStruct{"11111111111111111110000000000000000"}, false},
		{StringLengthStruct{"11dfffdf0099"}, true},
		{StringLengthStruct{"あいうえお"}, false},
		{StringLengthStruct{"あいうえおかきくけこ"}, true},
		{StringLengthStruct{"あいうえおかきくけこさしすせそたちつてと"}, true},
		{StringLengthStruct{"あいうえおかきくけこさしすせそたちつてとな"}, false},
	}

	for _, test := range tests {
		actual, err := ValidateStruct(test.param)
		if actual != test.expected {
			t.Errorf("Expected ValidateStruct(%q) to be %v, got %v", test.param, test.expected, actual)
			if err != nil {
				t.Errorf("Got Error on ValidateStruct(%q): %s", test.param, err)
			}
		}
	}
}

func TestValidateStruct(t *testing.T) {

	var tests = []struct {
		param    interface{}
		expected bool
	}{
		{User{"John", "john@yahoo.com", "123G#678", 20, &Address{"Street", "123456"}, []Address{Address{"Street", "123456"}, Address{"Street", "123456"}}}, false},
		{User{"John", "john!yahoo.com", "12345678", 20, &Address{"Street", "ABC456D89"}, []Address{Address{"Street", "ABC456D89"}, Address{"Street", "123456"}}}, false},
		{User{"John", "", "12345", 0, &Address{"Street", "123456789"}, []Address{Address{"Street", "ABC456D89"}, Address{"Street", "123456"}}}, false},
		{UserValid{"John", "john@yahoo.com", "123G#678", 20, &Address{"Street", "123456"}, []Address{Address{"Street", "123456"}, Address{"Street", "123456"}}}, true},
		{UserValid{"John", "john!yahoo.com", "12345678", 20, &Address{"Street", "ABC456D89"}, []Address{Address{"Street", "ABC456D89"}, Address{"Street", "123456"}}}, false},
		{UserValid{"John", "", "12345", 0, &Address{"Street", "123456789"}, []Address{Address{"Street", "ABC456D89"}, Address{"Street", "123456"}}}, false},
		{nil, true},
		{User{"John", "john@yahoo.com", "123G#678", 0, &Address{"Street", "123456"}, []Address{}}, false},
		{"im not a struct", false},
	}
	for _, test := range tests {
		actual, err := ValidateStruct(test.param)
		if actual != test.expected {
			t.Errorf("Expected ValidateStruct(%q) to be %v, got %v", test.param, test.expected, actual)
			if err != nil {
				t.Errorf("Got Error on ValidateStruct(%q): %s", test.param, err)
			}
		}
	}

	TagMap["d_k"] = Validator(func(str string) bool {
		return str == "d_k"
	})
	result, err := ValidateStruct(PrivateStruct{"d_k", 0, []int{1, 2}, []string{"hi", "super"}, [2]Address{Address{"Street", "123456"},
		Address{"Street", "123456"}}, Address{"Street", "123456"}, map[string]Address{"address": Address{"Street", "123456"}}})
	if result != true {
		t.Log("Case ", 6, ": expected ", true, " when result is ", result)
		t.Error(err)
		t.FailNow()
	}
}

type testByteArray [8]byte
type testByteMap map[byte]byte
type testByteSlice []byte

func TestRequired(t *testing.T) {

	testString := "foobar"
	var tests = []struct {
		param    interface{}
		expected bool
	}{
		{
			struct {
				Pointer *string `valid:"required"`
			}{},
			false,
		},
		{
			struct {
				Pointer *string `valid:"required"`
			}{
				Pointer: &testString,
			},
			true,
		},
		{
			struct {
				Addr Address `valid:"required"`
			}{},
			false,
		},
		{
			struct {
				Addr Address `valid:"required"`
			}{
				Addr: Address{"", "123"},
			},
			true,
		},
		{
			struct {
				Pointer *Address `valid:"required"`
			}{},
			false,
		},
		{
			struct {
				Pointer *Address `valid:"required"`
			}{
				Pointer: &Address{"", "123"},
			},
			true,
		},
		{
			struct {
				TestByteArray testByteArray `valid:"required"`
			}{},
			false,
		},
		{
			struct {
				TestByteArray testByteArray `valid:"required"`
			}{
				testByteArray{},
			},
			false,
		},
		{
			struct {
				TestByteArray testByteArray `valid:"required"`
			}{
				testByteArray{'1', '2', '3', '4', '5', '6', '7', 'A'},
			},
			true,
		},
		{
			struct {
				TestByteMap testByteMap `valid:"required"`
			}{},
			false,
		},
		{
			struct {
				TestByteSlice testByteSlice `valid:"required"`
			}{},
			false,
		},
	}
	for _, test := range tests {
		actual, err := ValidateStruct(test.param)
		if actual != test.expected {
			t.Errorf("Expected ValidateStruct(%q) to be %v, got %v", test.param, test.expected, actual)
			if err != nil {
				t.Errorf("Got Error on ValidateStruct(%q): %s", test.param, err)
			}
		}
	}
}

func TestErrorByField(t *testing.T) {
	t.Parallel()

	var tests = []struct {
		param    string
		expected string
	}{
		{"message", ""},
		{"Message", ""},
		{"title", ""},
		{"Title", "My123 does not validate as alpha"},
		{"AuthorIP", "123 does not validate as ipv4"},
	}
	post := &Post{"My123", "duck13126", "123"}
	_, err := ValidateStruct(post)

	for _, test := range tests {
		actual := ErrorByField(err, test.param)
		if actual != test.expected {
			t.Errorf("Expected ErrorByField(%q) to be %v, got %v", test.param, test.expected, actual)
		}
	}
}

func TestErrorsByField(t *testing.T) {
	t.Parallel()

	var tests = []struct {
		param    string
		expected string
	}{
		{"Title", "My123 does not validate as alpha"},
		{"AuthorIP", "123 does not validate as ipv4"},
	}
	post := &Post{Title: "My123", Message: "duck13126", AuthorIP: "123"}
	_, err := ValidateStruct(post)
	errs := ErrorsByField(err)
	if len(errs) != 2 {
		t.Errorf("There should only be 2 errors but got %v", len(errs))
	}

	for _, test := range tests {
		if actual, ok := errs[test.param]; !ok || actual != test.expected {
			t.Errorf("Expected ErrorsByField(%q) to be %v, got %v", test.param, test.expected, actual)
		}
	}
}

func TestValidateStructPointers(t *testing.T) {
	// Struct which uses pointers for values
	type UserWithPointers struct {
		Name         *string `valid:"-"`
		Email        *string `valid:"email"`
		FavoriteFood *string `valid:"length(0|32)"`
		Nerd         *bool   `valid:"-"`
	}

	var tests = []struct {
		param    string
		expected string
	}{
		{"Name", ""},
		{"Email", "invalid does not validate as email"},
		{"FavoriteFood", ""},
		{"Nerd", ""},
	}

	name := "Herman"
	email := "invalid"
	food := "Pizza"
	nerd := true
	user := &UserWithPointers{&name, &email, &food, &nerd}
	_, err := ValidateStruct(user)

	for _, test := range tests {
		actual := ErrorByField(err, test.param)
		if actual != test.expected {
			t.Errorf("Expected ErrorByField(%q) to be %v, got %v", test.param, test.expected, actual)
		}
	}
}

func ExampleValidateStruct() {
	type Post struct {
		Title    string `valid:"alphanum,required"`
		Message  string `valid:"duck,ascii"`
		AuthorIP string `valid:"ipv4"`
	}
	post := &Post{"My Example Post", "duck", "123.234.54.3"}

	//Add your own struct validation tags
	TagMap["duck"] = Validator(func(str string) bool {
		return str == "duck"
	})

	result, err := ValidateStruct(post)
	if err != nil {
		println("error: " + err.Error())
	}
	println(result)
}<|MERGE_RESOLUTION|>--- conflicted
+++ resolved
@@ -618,16 +618,13 @@
 		{"http://me.example.com", true},
 		{"http://www.me.example.com", true},
 		{"https://farm6.static.flickr.com", true},
-<<<<<<< HEAD
 		{"https://zh.wikipedia.org/wiki/Wikipedia:%E9%A6%96%E9%A1%B5", true},
 		{"google", false},
-=======
 		// According to #87
 		{"http://hyphenated-host-name.example.co.in", true},
 		{"http://cant-end-with-hyphen-.example.com", false},
 		{"http://-cant-start-with-hyphen.example.com", false},
 		{"http://www.domain-can-have-dashes.com", true},
->>>>>>> bcad6835
 	}
 	for _, test := range tests {
 		actual := IsURL(test.param)
